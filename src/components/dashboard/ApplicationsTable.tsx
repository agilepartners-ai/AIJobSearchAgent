--- conflicted
+++ resolved
@@ -235,46 +235,10 @@
 
                   {/* Card Footer - Actions */}
                   <div className="p-6 pt-0">
-<<<<<<< HEAD
-                    <div className="flex justify-between items-center space-x-2">
-                      {/* Quick Apply Button */}
-                      {application.job_posting_url && application.status === 'not_applied' && (
-                        <button
-                          onClick={() => handleQuickApply(application)}
-                          className="flex-1 bg-blue-600 hover:bg-blue-700 text-white px-4 py-2 rounded-lg text-sm font-medium transition-colors flex items-center justify-center"
-                        >
-                          <ExternalLink size={14} className="mr-2" />
-                          Apply Now
-                        </button>
-                      )}
-                      
-                      {application.job_posting_url && application.status !== 'not_applied' && (
-                        <button
-                          onClick={() => window.open(application.job_posting_url || '', '_blank')}
-                          className="flex-1 bg-gray-600 hover:bg-gray-700 text-white px-4 py-2 rounded-lg text-sm font-medium transition-colors flex items-center justify-center"
-                        >
-                          <ExternalLink size={14} className="mr-2" />
-                          View Job
-                        </button>
-                      )}
-
-                      {/* Action Buttons */}
-                      <div className="flex space-x-2">
-                        <button
-                          onClick={() => onEditApplication(application)}
-                          className="p-2 text-gray-600 dark:text-gray-400 hover:text-blue-600 dark:hover:text-blue-400 hover:bg-blue-50 dark:hover:bg-blue-900/20 rounded-lg transition-colors"
-                          title="Edit Application"
-                        >
-                          <Edit3 size={16} />
-                        </button>
-                        
-                        {application.job_description && (
-=======
                     <div className="flex flex-col gap-2">
                       <div className="flex justify-between items-center space-x-2">
                         {/* Quick Apply Button */}
                         {application.job_posting_url && application.status === 'not_applied' && (
->>>>>>> bb9ef118
                           <button
                             onClick={() => handleQuickApply(application)}
                             className="flex-1 bg-blue-600 hover:bg-blue-700 text-white px-4 py-2 rounded-lg text-sm font-medium transition-colors flex items-center justify-center"
@@ -286,7 +250,7 @@
                         
                         {application.job_posting_url && application.status !== 'not_applied' && (
                           <button
-                            onClick={() => window.open(application.job_posting_url, '_blank')}
+                            onClick={() => window.open(application.job_posting_url || '', '_blank')}
                             className="flex-1 bg-gray-600 hover:bg-gray-700 text-white px-4 py-2 rounded-lg text-sm font-medium transition-colors flex items-center justify-center"
                           >
                             <ExternalLink size={14} className="mr-2" />
@@ -377,12 +341,8 @@
           </div>
         )}
       </div>
-<<<<<<< HEAD
-    </div>  );
-=======
     </div>
   );
->>>>>>> bb9ef118
 };
 
 export default ApplicationsTable;