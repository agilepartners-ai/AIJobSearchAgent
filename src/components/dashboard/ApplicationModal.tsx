import React, { useState, useEffect } from 'react';
<<<<<<< HEAD
import { X, Calendar, Building, FileText, User, Link, Sparkles } from 'lucide-react';
import { JobApplication, ApplicationStatus } from '../../types/supabase';
import { useAuth } from '../../hooks/useAuth';
=======
import { X, Calendar, Building, FileText, User, Link, Sparkles, MapPin } from 'lucide-react';
import { JobApplication, ApplicationStatus, ApplicationStatusValue } from '../../types/jobApplication';
import { UserProfileData } from '../../services/profileService';
>>>>>>> bb9ef118
import AIEnhancementModal from './AIEnhancementModal';

interface ApplicationModalProps {
  application: JobApplication | null;
  detailedUserProfile?: UserProfileData | null;
  onSave: (data: any) => void;
  onClose: () => void;
}

const ApplicationModal: React.FC<ApplicationModalProps> = ({ application, detailedUserProfile, onSave, onClose }) => {
  const [formData, setFormData] = useState({
    company_name: '',
    position: '',
    status: 'not_applied' as ApplicationStatusValue,
    application_date: '',
    location: '',
    job_posting_url: '',
    job_description: '',
    notes: '',
    resume_url: '',
    cover_letter_url: ''
  });
  const [error, setError] = useState('');
  const [showAIModal, setShowAIModal] = useState(false);

  useEffect(() => {
    if (application) {
      setFormData({
        company_name: application.company_name,
        position: application.position,
        status: application.status as ApplicationStatusValue,
        application_date: application.application_date ? application.application_date.split('T')[0] : new Date().toISOString().split('T')[0],
        location: (application as any).location || '',
        job_posting_url: application.job_posting_url || '',
        job_description: application.job_description || '',
        notes: application.notes || '',
        resume_url: '', // Note: This field doesn't exist in Supabase schema
        cover_letter_url: '' // Note: This field doesn't exist in Supabase schema
      });
    } else {
      setFormData({
        company_name: '',
        position: '',
        status: 'not_applied',
        application_date: new Date().toISOString().split('T')[0],
        location: '',
        job_posting_url: '',
        job_description: '',
        notes: '',
        resume_url: '',
        cover_letter_url: ''
      });
    }
  }, [application]);

  const handleSubmit = (e: React.FormEvent) => {
    e.preventDefault();
    setError('');

    const submitData = {
      ...formData,
      application_date: new Date(formData.application_date).toISOString(),
    };

    onSave(submitData);
  };

  const handleLoadAIEnhanced = () => {
    if (!formData.job_description.trim()) {
      setError('Please add a job description first to use AI enhancement');
      return;
    }
    setShowAIModal(true);
  };

  const handleAISave = (resumeUrl: string, coverLetterUrl: string) => {
    setFormData(prev => ({
      ...prev,
      resume_url: resumeUrl,
      cover_letter_url: coverLetterUrl,
      notes: prev.notes + (prev.notes ? '\n\n' : '') +
        `AI-enhanced documents generated on ${new Date().toLocaleDateString()} based on job posting analysis.`
    }));
    setShowAIModal(false);
  };

  return (
    <>
      <div className="fixed inset-0 bg-black bg-opacity-50 flex items-center justify-center p-4 z-50">
        <div className="bg-white dark:bg-gray-800 rounded-lg max-w-4xl w-full max-h-[90vh] overflow-y-auto">
          <div className="flex items-center justify-between p-6 border-b border-gray-200 dark:border-gray-700">
            <h2 className="text-xl font-semibold text-gray-900 dark:text-white">
              {application ? 'Edit Application' : 'Add New Application'}
            </h2>
            <button
              onClick={onClose}
              className="text-gray-400 hover:text-gray-600 dark:hover:text-gray-300"
            >
              <X size={24} />
            </button>
          </div>

          <form onSubmit={handleSubmit} className="p-6 space-y-6">
            {error && (
              <div className="bg-red-50 dark:bg-red-900/30 text-red-600 dark:text-red-400 p-3 rounded-lg text-sm">
                {error}
              </div>
            )}

            <div className="grid grid-cols-1 md:grid-cols-2 gap-6">
              <div>
                <label className="block text-sm font-medium text-gray-700 dark:text-gray-300 mb-2">
                  <Building size={16} className="inline mr-2" />
                  Company Name
                </label>
                <input
                  type="text"
                  required
                  value={formData.company_name}
                  onChange={(e) => setFormData(prev => ({ ...prev, company_name: e.target.value }))}
                  className="w-full px-3 py-2 border border-gray-300 dark:border-gray-600 rounded-lg focus:ring-2 focus:ring-blue-500 dark:bg-gray-700 dark:text-white"
                  placeholder="Enter company name"
                />
              </div>

              <div>
                <label className="block text-sm font-medium text-gray-700 dark:text-gray-300 mb-2">
                  <User size={16} className="inline mr-2" />
                  Position
                </label>
                <input
                  type="text"
                  required
                  value={formData.position}
                  onChange={(e) => setFormData(prev => ({ ...prev, position: e.target.value }))}
                  className="w-full px-3 py-2 border border-gray-300 dark:border-gray-600 rounded-lg focus:ring-2 focus:ring-blue-500 dark:bg-gray-700 dark:text-white"
                  placeholder="Enter position title"
                />
              </div>
            </div>

            <div className="grid grid-cols-1 md:grid-cols-3 gap-6">
              <div>
                <label className="block text-sm font-medium text-gray-700 dark:text-gray-300 mb-2">
                  <Calendar size={16} className="inline mr-2" />
                  Application Date
                </label>
                <input
                  type="date"
                  required
                  value={formData.application_date}
                  onChange={(e) => setFormData(prev => ({ ...prev, application_date: e.target.value }))}
                  className="w-full px-3 py-2 border border-gray-300 dark:border-gray-600 rounded-lg focus:ring-2 focus:ring-blue-500 dark:bg-gray-700 dark:text-white"
                />
              </div>

              <div>
                <label className="block text-sm font-medium text-gray-700 dark:text-gray-300 mb-2">
                  <MapPin size={16} className="inline mr-2" />
                  Location
                </label>
                <input
                  type="text"
                  value={formData.location}
                  onChange={(e) => setFormData(prev => ({ ...prev, location: e.target.value }))}
                  className="w-full px-3 py-2 border border-gray-300 dark:border-gray-600 rounded-lg focus:ring-2 focus:ring-blue-500 dark:bg-gray-700 dark:text-white"
                  placeholder="e.g., San Francisco, CA"
                />
              </div>

              <div>
                <label className="block text-sm font-medium text-gray-700 dark:text-gray-300 mb-2">
                  Status
                </label>
                <select
                  value={formData.status}
                  onChange={(e) => setFormData(prev => ({ ...prev, status: e.target.value as ApplicationStatusValue }))}
                  className="w-full px-3 py-2 border border-gray-300 dark:border-gray-600 rounded-lg focus:ring-2 focus:ring-blue-500 dark:bg-gray-700 dark:text-white"
                >
                  {Object.values(ApplicationStatus).map(status => (
                    <option key={status} value={status}>
                      {status === 'not_applied' ? 'Not Applied' :
                        status.charAt(0).toUpperCase() + status.slice(1).replace('_', ' ')}
                    </option>
                  ))}
                </select>
              </div>
            </div>

            <div>
              <label className="block text-sm font-medium text-gray-700 dark:text-gray-300 mb-2">
                <Link size={16} className="inline mr-2" />
                URL of the Job Posting
              </label>
              <input
                type="url"
                value={formData.job_posting_url}
                onChange={(e) => setFormData(prev => ({ ...prev, job_posting_url: e.target.value }))}
                className="w-full px-3 py-2 border border-gray-300 dark:border-gray-600 rounded-lg focus:ring-2 focus:ring-blue-500 dark:bg-gray-700 dark:text-white"
                placeholder="https://example.com/job-posting"
              />
              <p className="mt-1 text-sm text-gray-500 dark:text-gray-400">
                Enter the direct URL to the job posting for reference
              </p>
            </div>

            <div>
              <label className="block text-sm font-medium text-gray-700 dark:text-gray-300 mb-2">
                <FileText size={16} className="inline mr-2" />
                Job Description
              </label>
              <textarea
                value={formData.job_description}
                onChange={(e) => setFormData(prev => ({ ...prev, job_description: e.target.value }))}
                rows={4}
                className="w-full px-3 py-2 border border-gray-300 dark:border-gray-600 rounded-lg focus:ring-2 focus:ring-blue-500 dark:bg-gray-700 dark:text-white"
                placeholder="Paste or type the job description here..."
              />
            </div>

            {/* AI Enhancement Section */}
            <div className="bg-gradient-to-r from-blue-50 to-purple-50 dark:from-blue-900/20 dark:to-purple-900/20 p-4 rounded-lg border border-blue-200 dark:border-blue-700">
              <div className="flex items-center justify-between mb-3">
                <div className="flex items-center">
                  <Sparkles className="text-blue-600 dark:text-blue-400 mr-2" size={20} />
                  <h3 className="text-lg font-medium text-gray-900 dark:text-white">AI Enhancement</h3>
                </div>
                <button
                  type="button"
                  onClick={handleLoadAIEnhanced}
                  disabled={!formData.job_description}
                  className="bg-gradient-to-r from-blue-600 to-purple-600 hover:from-blue-700 hover:to-purple-700 disabled:from-gray-400 disabled:to-gray-500 text-white px-4 py-2 rounded-lg font-medium flex items-center gap-2 transition-all disabled:cursor-not-allowed"
                >
                  <Sparkles size={16} />
                  Load AI Enhanced Resume & Letter
                </button>
              </div>
              <p className="text-sm text-gray-600 dark:text-gray-400">
                Generate AI-optimized resume and cover letter tailored to this specific job posting.
                {!formData.job_description && " Please add a job description first."}
              </p>
            </div>

            <div className="grid grid-cols-1 md:grid-cols-2 gap-6">
              <div>
                <label className="block text-sm font-medium text-gray-700 dark:text-gray-300 mb-2">
                  Resume URL
                </label>
                <input
                  type="url"
                  value={formData.resume_url}
                  onChange={(e) => setFormData(prev => ({ ...prev, resume_url: e.target.value }))}
                  className="w-full px-3 py-2 border border-gray-300 dark:border-gray-600 rounded-lg focus:ring-2 focus:ring-blue-500 dark:bg-gray-700 dark:text-white"
                  placeholder="https://example.com/resume.pdf"
                />
                <p className="mt-1 text-sm text-gray-500 dark:text-gray-400">
                  Enter a direct URL to your resume
                </p>
              </div>

              <div>
                <label className="block text-sm font-medium text-gray-700 dark:text-gray-300 mb-2">
                  Cover Letter URL
                </label>
                <input
                  type="url"
                  value={formData.cover_letter_url}
                  onChange={(e) => setFormData(prev => ({ ...prev, cover_letter_url: e.target.value }))}
                  className="w-full px-3 py-2 border border-gray-300 dark:border-gray-600 rounded-lg focus:ring-2 focus:ring-blue-500 dark:bg-gray-700 dark:text-white"
                  placeholder="https://example.com/cover-letter.pdf"
                />
                <p className="mt-1 text-sm text-gray-500 dark:text-gray-400">
                  Enter a direct URL to your cover letter
                </p>
              </div>
            </div>

            <div>
              <label className="block text-sm font-medium text-gray-700 dark:text-gray-300 mb-2">
                Notes
              </label>
              <textarea
                value={formData.notes}
                onChange={(e) => setFormData(prev => ({ ...prev, notes: e.target.value }))}
                rows={3}
                className="w-full px-3 py-2 border border-gray-300 dark:border-gray-600 rounded-lg focus:ring-2 focus:ring-blue-500 dark:bg-gray-700 dark:text-white"
                placeholder="Add any notes about this application..."
              />
            </div>

            <div className="flex gap-4 pt-4">
              <button
                type="submit"
                className="flex-1 bg-gradient-to-r from-blue-600 to-purple-600 hover:from-blue-700 hover:to-purple-700 text-white py-2 px-4 rounded-lg font-medium transition-all"
              >
                {application ? 'Update Application' : 'Add Application'}
              </button>
              <button
                type="button"
                onClick={onClose}
                className="flex-1 bg-gray-100 dark:bg-gray-700 text-gray-700 dark:text-gray-300 py-2 px-4 rounded-lg font-medium hover:bg-gray-200 dark:hover:bg-gray-600 transition-all"
              >
                Cancel
              </button>
            </div>
          </form>
        </div>
      </div>

      {/* AI Enhancement Modal */}
      {showAIModal && (
        <AIEnhancementModal
          jobDescription={formData.job_description}
          applicationData={{
            position: formData.position,
            company_name: formData.company_name,
            location: formData.location
          }}
          detailedUserProfile={detailedUserProfile}
          onSave={handleAISave}
          onClose={() => setShowAIModal(false)}
        />
      )}
    </>
  );
};

export default ApplicationModal;<|MERGE_RESOLUTION|>--- conflicted
+++ resolved
@@ -1,13 +1,7 @@
 import React, { useState, useEffect } from 'react';
-<<<<<<< HEAD
-import { X, Calendar, Building, FileText, User, Link, Sparkles } from 'lucide-react';
-import { JobApplication, ApplicationStatus } from '../../types/supabase';
-import { useAuth } from '../../hooks/useAuth';
-=======
 import { X, Calendar, Building, FileText, User, Link, Sparkles, MapPin } from 'lucide-react';
 import { JobApplication, ApplicationStatus, ApplicationStatusValue } from '../../types/jobApplication';
 import { UserProfileData } from '../../services/profileService';
->>>>>>> bb9ef118
 import AIEnhancementModal from './AIEnhancementModal';
 
 interface ApplicationModalProps {
