--- conflicted
+++ resolved
@@ -1,167 +1,424 @@
-import React, { useState } from 'react';
-import { Plus, Search, LogOut, User, Settings, ChevronDown, Menu, Video } from 'lucide-react';
-import { AuthService } from '../../services/authService';
+import React, { useState, useEffect } from 'react';
 import { useNavigate } from 'react-router-dom';
-
-interface DashboardHeaderProps {
-  userProfile: any;
-  onAddApplication: () => void;
-  onJobPreferences: () => void;
-  onUpdateProfile: () => void;
-  onFindMoreJobs?: () => void;
-}
-
-const DashboardHeader: React.FC<DashboardHeaderProps> = ({
-  userProfile,
-  onAddApplication,
-  onJobPreferences,
-  onUpdateProfile,
-  onFindMoreJobs,
-}) => {
-  const navigate = useNavigate();
-  const [isProfileDropdownOpen, setIsProfileDropdownOpen] = useState(false);
-
-  const handleSignOut = async () => {
+import DashboardHeader from './DashboardHeader';
+import StatsCards from './StatsCards';
+import ApplicationsCarousel from './ApplicationsCarousel';
+import JobDescriptionModal from './JobDescriptionModal';
+import ApplicationModal from './ApplicationModal';
+import JobPreferencesModal from './JobPreferencesModal';
+import JobSearchModal from './JobSearchModal';
+import ProfileModal from './ProfileModal';
+import { JobApplication } from '../../types/jobApplication';
+import { JobApplicationService } from '../../services/jobApplicationService';
+import { JobSearchService } from '../../services/jobSearchService';
+import { useAuth } from '../../hooks/useAuth';
+
+const Dashboard: React.FC = () => {
+  const [applications, setApplications] = useState<JobApplication[]>([]);
+  const [combinedListings, setCombinedListings] = useState<JobApplication[]>([]);
+  const [searchTerm, setSearchTerm] = useState('');  const [statusFilter, setStatusFilter] = useState<string>('all');  const [showModal, setShowModal] = useState(false);
+  const [showJobPreferencesModal, setShowJobPreferencesModal] = useState(false);
+  const [showJobSearchModal, setShowJobSearchModal] = useState(false);
+  const [showProfileModal, setShowProfileModal] = useState(false);
+  const [searchForm, setSearchForm] = useState({
+    query: '',
+    location: '',
+    experience: '',
+    employment_type: '',
+    remote_jobs_only: false,
+    date_posted: '',
+  });  const [searchResults, setSearchResults] = useState<any[]>([]);
+  const [searchLoading, setSearchLoading] = useState(false);
+  const [searchError, setSearchError] = useState('');
+  const [editingApplication, setEditingApplication] = useState<JobApplication | null>(null);
+  const [loading, setLoading] = useState(true);
+  const [error, setError] = useState('');
+  const [selectedJobDescription, setSelectedJobDescription] = useState<{title: string, company: string, description: string} | null>(null);
+  const [stats, setStats] = useState({
+    total: 0,
+    interviews: 0,
+    offers: 0,
+    pending: 0
+  });
+
+  const { user, userProfile, loading: authLoading } = useAuth();
+  const navigate = useNavigate();  useEffect(() => {
+    if (!authLoading && !user) {
+      navigate('/login');
+      return;
+    }
+
+    if (user) {
+      loadApplications();
+      loadSelectedJobsFromWorkflow();
+    }
+  }, [user, authLoading, navigate]);
+
+  const loadSelectedJobsFromWorkflow = () => {
     try {
-      await AuthService.signOut();
-      navigate('/login');
+      const selectedJobsData = localStorage.getItem('selectedJobs');
+      if (selectedJobsData) {
+        const selectedJobs = JSON.parse(selectedJobsData);
+          // Convert JobResult[] to JobApplication[] format for display
+        const jobApplications: JobApplication[] = selectedJobs.map((job: any, index: number) => ({
+          id: `workflow-${Date.now()}-${index}`,
+          user_id: user?.uid || '',
+          company_name: job.employer_name || 'Unknown Company',
+          position: job.job_title || 'Unknown Position',
+          status: 'not_applied' as const,
+          application_date: new Date().toISOString().split('T')[0],
+          job_posting_url: job.job_apply_link || '',
+          job_description: job.job_description || '',
+          notes: '',
+          resume_url: '',
+          cover_letter_url: '',
+          created_at: new Date().toISOString(),
+          updated_at: new Date().toISOString()
+        }));
+
+        setCombinedListings(prev => [...prev, ...jobApplications]);
+        
+        // Clear the localStorage after loading to prevent duplicates
+        localStorage.removeItem('selectedJobs');
+      }
     } catch (error) {
-      console.error('Error signing out:', error);
-    }
-  };
-
-  const toggleProfileDropdown = () => {
-    setIsProfileDropdownOpen(!isProfileDropdownOpen);
-  };
-
-  const handleProfileAction = (action: () => void) => {
-    action();
-    setIsProfileDropdownOpen(false);
-  };
-
-  // Sample profile image URL - replace with actual user image when available
-  const profileImageUrl = userProfile?.avatar_url || "https://images.unsplash.com/photo-1472099645785-5658abf4ff4e?w=40&h=40&fit=crop&crop=face&auto=format&q=60";
+      console.error('Error loading selected jobs from workflow:', error);
+    }
+  };
+  // Update stats based on applications only (job listings added when user searches)
+  useEffect(() => {
+    const combined = [...applications, ...combinedListings];
+    const totalJobs = combined.length;
+    const appliedJobs = combined.filter(app => app.status === 'applied').length;
+    const interviewJobs = combined.filter(app => app.status === 'interview').length;
+    const offerJobs = combined.filter(app => app.status === 'offer').length;
+    
+    setStats({
+      total: totalJobs,
+      interviews: interviewJobs,
+      offers: offerJobs,
+      pending: appliedJobs
+    });
+  }, [applications, combinedListings]);
+  const loadApplications = async () => {
+    if (!user) return;
+
+    try {
+      setLoading(true);
+      setError('');
+
+      const [applicationsData, statsData] = await Promise.all([
+        JobApplicationService.getUserApplications(user.uid),
+        JobApplicationService.getApplicationStats(user.uid)
+      ]);
+      
+      setApplications(applicationsData);
+      setStats(statsData);
+    } catch (err: any) {
+      setError(err.message || 'Failed to load applications');      console.error('Error loading applications:', err);
+    } finally {
+      setLoading(false);
+    }
+  };  const handleAddApplication = () => {
+    setEditingApplication(null);
+    setShowModal(true);
+  };const handleJobPreferences = () => {
+    setShowJobPreferencesModal(true);
+  };
+  const handleUpdateProfile = () => {
+    setShowProfileModal(true);
+  };
+
+  const handleJobSearchFormChange = (form: any) => {
+    setSearchForm(form);
+  };
+  const handleJobSearchSubmit = async () => {
+    if (!user || !searchForm.query) return;
+
+    setSearchLoading(true);
+    setSearchError('');
+
+    try {      const jobSearchParams = {
+        jobProfile: searchForm.query,
+        experience: (searchForm.experience === 'Fresher' ? 'Fresher' : 'Experienced') as 'Fresher' | 'Experienced',
+        location: searchForm.location || 'Remote',
+        numPages: 1
+      };
+      
+      const results = await JobSearchService.searchJobs(jobSearchParams);
+      setSearchResults(results.jobs || []);
+      
+      if (results.jobs && results.jobs.length > 0) {
+        console.log(`Found ${results.jobs.length} job opportunities!`);
+      } else {
+        setSearchError('No jobs found. Try different search criteria.');
+      }
+    } catch (err: any) {
+      setSearchError(err.message || 'Failed to search for jobs');
+      console.error('Error searching for jobs:', err);
+    } finally {
+      setSearchLoading(false);
+    }
+  };
+
+  const handleSaveJobFromSearch = (job: any) => {
+    // Convert search result to application format and add to listings
+    const now = new Date().toISOString();
+    const newApplication = {
+      id: `temp-${Date.now()}`,
+      user_id: user?.uid || '',
+      company_name: job.employer_name || 'Unknown Company',
+      position: job.job_title || 'Unknown Position',
+      status: 'not_applied' as const,
+      application_date: now,
+      last_updated: now,
+      job_posting_url: job.job_apply_link || '',
+      job_description: job.job_description || '',
+      notes: `Added from job search: ${job.job_country || 'Unknown location'}`,
+      created_at: now,
+      updated_at: now
+    };
+
+    setCombinedListings(prev => {
+      const existingIds = new Set(prev.map(app => app.company_name + app.position));
+      if (!existingIds.has(newApplication.company_name + newApplication.position)) {
+        return [...prev, newApplication];
+      }
+      return prev;
+    });    alert(`"${job.job_title}" at "${job.employer_name}" added to your applications!`);
+  };
+
+  const handleSaveMultipleJobsFromSearch = (jobs: any[]) => {
+    const now = new Date().toISOString();
+    const newApplications = jobs.map(job => ({
+      id: `temp-${Date.now()}-${Math.random()}`,
+      user_id: user?.uid || '',
+      company_name: job.employer_name || 'Unknown Company',
+      position: job.job_title || 'Unknown Position',
+      status: 'not_applied' as const,
+      application_date: now,
+      last_updated: now,
+      job_posting_url: job.job_apply_link || '',
+      job_description: job.job_description || '',
+      notes: `Added from job search: ${job.job_country || 'Unknown location'}`,
+      created_at: now,
+      updated_at: now
+    }));
+
+    setCombinedListings(prev => {
+      const existingIds = new Set(prev.map(app => app.company_name + app.position));
+      const uniqueNewApplications = newApplications.filter(app => 
+        !existingIds.has(app.company_name + app.position)
+      );
+      return [...prev, ...uniqueNewApplications];
+    });
+
+    alert(`${jobs.length} jobs added to your applications!`);
+  };
+  const handleClearJobSearch = () => {
+    setSearchForm({
+      query: '',
+      location: '',
+      experience: '',
+      employment_type: '',
+      remote_jobs_only: false,
+      date_posted: '',
+    });
+    setSearchResults([]);
+    setSearchError('');
+  };
+
+  const handleEditApplication = (application: JobApplication) => {
+    setEditingApplication(application);
+    setShowModal(true);
+  };
+
+  const handleSaveApplication = async (applicationData: any) => {
+    if (!user) return;
+
+    try {
+      setError('');
+      
+      if (editingApplication) {
+        await JobApplicationService.updateApplication(editingApplication.id, applicationData);
+      } else {
+        await JobApplicationService.addApplication(user.uid, applicationData);
+      }
+      
+      setShowModal(false);
+      await loadApplications();    } catch (err: any) {
+      setError(err.message || 'Failed to save application');
+      console.error('Error saving application:', err);
+    }
+  };
+
+  const handleDeleteApplication = async (applicationId: string) => {
+    if (!confirm('Are you sure you want to delete this application?')) {
+      return;
+    }
+
+    try {
+      setError('');
+      await JobApplicationService.deleteApplication(applicationId);
+      await loadApplications();
+    } catch (err: any) {
+      setError(err.message || 'Failed to delete application');
+      console.error('Error deleting application:', err);
+    }
+  };  const handleUpdateApplicationStatus = async (applicationId: string, newStatus: string) => {
+    try {
+      setError('');
+      
+      // Check if this is a job listing (starts with 'job-listing-' or 'workflow-')
+      if (applicationId.startsWith('job-listing-') || applicationId.startsWith('workflow-')) {
+        // Find the job listing in combinedListings
+        const jobListing = combinedListings.find(job => job.id === applicationId);
+        if (jobListing && user && newStatus === 'APPLIED') {
+          // Convert job listing to actual application
+          const applicationData = {
+            company_name: jobListing.company_name,
+            position: jobListing.position,
+            status: 'APPLIED',
+            application_date: new Date().toISOString(),
+            job_description: jobListing.job_description,
+            notes: jobListing.notes || '',
+            job_posting_url: jobListing.job_posting_url || '',
+            resume_url: '',
+            cover_letter_url: ''
+          };
+          
+          await JobApplicationService.addApplication(user.uid, applicationData);
+          
+          // Remove from job listings and refresh data
+          setCombinedListings(prev => prev.filter(job => job.id !== applicationId));
+          await loadApplications();
+          return;
+        }
+      }
+      
+      // Handle regular application status updates
+      await JobApplicationService.updateApplication(applicationId, { status: newStatus });
+      await loadApplications();
+    } catch (err: any) {
+      setError(err.message || 'Failed to update application status');
+      console.error('Error updating application status:', err);
+    }
+  };  const handleFindMoreJobs = () => {
+    navigate('/job-search');
+  };
+
+  const handleViewJobDescription = (job: { title: string; company: string; description: string }) => {
+    setSelectedJobDescription(job);
+  };
+
+  if (authLoading || loading) {
+    return (
+      <div className="min-h-screen bg-gray-50 dark:bg-gray-900 flex items-center justify-center">
+        <div className="animate-spin rounded-full h-32 w-32 border-b-2 border-blue-600"></div>
+      </div>
+    );
+  }
+
+  if (!user) {
+    return null; // Will redirect to login
+  }
 
   return (
-    <header className="bg-white dark:bg-gray-800 shadow-sm border-b border-gray-200 dark:border-gray-700">
-      <div className="max-w-7xl mx-auto px-4 sm:px-6 lg:px-8">
-        <div className="flex justify-between items-center h-16">
-          <div className="flex items-center">
-            <div className="flex items-center space-x-3">
-              <div className="w-8 h-8 bg-gradient-to-r from-blue-600 to-purple-600 rounded-lg flex items-center justify-center">
-                <span className="text-white font-bold text-sm">JS</span>
+    <div className="min-h-screen bg-gray-50 dark:bg-gray-900">      <DashboardHeader
+        userProfile={userProfile}
+        onAddApplication={handleAddApplication}
+        onJobPreferences={handleJobPreferences}
+        onUpdateProfile={handleUpdateProfile}
+        onFindMoreJobs={handleFindMoreJobs}
+      /><main className="max-w-7xl mx-auto px-4 sm:px-6 lg:px-8 py-8">
+        {error && (
+          <div className="bg-red-50 dark:bg-red-900/30 text-red-600 dark:text-red-400 p-4 rounded-lg mb-6">
+            {error}
+          </div>
+        )}
+
+        {/* Welcome banner for new workflow users */}
+        {combinedListings.some(job => job.id.startsWith('workflow-')) && (
+          <div className="bg-gradient-to-r from-blue-50 to-purple-50 dark:from-blue-900/20 dark:to-purple-900/20 border border-blue-200 dark:border-blue-700 rounded-xl p-6 mb-6">
+            <div className="flex items-center gap-3 mb-3">
+              <div className="w-10 h-10 bg-gradient-to-r from-blue-600 to-purple-600 rounded-full flex items-center justify-center">
+                <span className="text-white font-bold">✓</span>
               </div>
-              <h1 className="text-xl font-semibold text-gray-900 dark:text-white">Job Search Dashboard</h1>
+              <div>
+                <h3 className="text-lg font-semibold text-gray-900 dark:text-white">Welcome to Your Dashboard!</h3>
+                <p className="text-gray-600 dark:text-gray-400">
+                  Great job! We've loaded your selected job opportunities. You can now manage applications, track progress, and discover more opportunities.
+                </p>
+              </div>
+            </div>
+            <div className="flex flex-wrap gap-2 mt-4">
+              <span className="px-3 py-1 bg-blue-100 dark:bg-blue-900/30 text-blue-800 dark:text-blue-200 rounded-full text-sm">
+                🎯 {combinedListings.filter(job => job.id.startsWith('workflow-')).length} Jobs Added
+              </span>
+              <span className="px-3 py-1 bg-green-100 dark:bg-green-900/30 text-green-800 dark:text-green-200 rounded-full text-sm">
+                📊 Dashboard Ready
+              </span>
+              <span className="px-3 py-1 bg-purple-100 dark:bg-purple-900/30 text-purple-800 dark:text-purple-200 rounded-full text-sm">
+                🚀 Start Applying
+              </span>
             </div>
           </div>
-<<<<<<< HEAD
-          
-          {/* Navbar with Job Search and Add Application */}
-          <div className="hidden md:flex items-center space-x-4">            <button
-              onClick={onJobSearch}
-              className="bg-blue-600 hover:bg-blue-700 text-white px-4 py-2 rounded-lg flex items-center gap-2 transition-all"
-            >
-              <Search size={20} />
-              AI Job Agent
-            </button>
-              <button
-              onClick={() => navigate('/mock_interview')}
-              className="bg-purple-600 hover:bg-purple-700 text-white px-4 py-2 rounded-lg flex items-center gap-2 transition-all"
-            >
-              <Video size={20} />
-              Interview Coach
-            </button>
-=======
-            {/* Navbar with Job Search and Add Application */}          <div className="hidden md:flex items-center space-x-4">
-            {onFindMoreJobs && (
-              <button
-                onClick={onFindMoreJobs}
-                className="bg-purple-600 hover:bg-purple-700 text-white px-4 py-2 rounded-lg flex items-center gap-2 transition-all"
-              >
-                <Search size={20} />
-                Find More Jobs
-              </button>
-            )}
->>>>>>> 32a16486
-            
-            <button
-              onClick={onAddApplication}
-              className="bg-green-600 hover:bg-green-700 text-white px-4 py-2 rounded-lg flex items-center gap-2 transition-all"
-            >
-              <Plus size={20} />
-              Add Application
-            </button>
-            
-            {/* Profile Dropdown */}
-            <div className="relative">
-              <button
-                onClick={toggleProfileDropdown}
-                className="flex items-center space-x-2 p-2 rounded-lg hover:bg-gray-100 dark:hover:bg-gray-700 transition-colors"
-              >
-                <img
-                  src={profileImageUrl}
-                  alt="Profile"
-                  className="w-8 h-8 rounded-full object-cover"
-                />
-                <span className="text-sm text-gray-700 dark:text-gray-300">
-                  {userProfile?.full_name || userProfile?.email || 'User'}
-                </span>
-                <ChevronDown size={16} className="text-gray-500" />
-              </button>
-              
-              {isProfileDropdownOpen && (
-                <div className="absolute right-0 mt-2 w-48 bg-white dark:bg-gray-800 rounded-md shadow-lg border border-gray-200 dark:border-gray-700 z-50">
-                  <div className="py-1">
-                    <button
-                      onClick={() => handleProfileAction(onUpdateProfile)}
-                      className="flex items-center w-full px-4 py-2 text-sm text-gray-700 dark:text-gray-300 hover:bg-gray-100 dark:hover:bg-gray-700"
-                    >
-                      <User size={16} className="mr-2" />
-                      Update Profile
-                    </button>
-                    <button
-                      onClick={() => handleProfileAction(onJobPreferences)}
-                      className="flex items-center w-full px-4 py-2 text-sm text-gray-700 dark:text-gray-300 hover:bg-gray-100 dark:hover:bg-gray-700"
-                    >
-                      <Settings size={16} className="mr-2" />
-                      Job Preferences
-                    </button>                    <button
-                      onClick={() => {
-                        navigate('/mock_interview');
-                        setIsProfileDropdownOpen(false);
-                      }}
-                      className="flex items-center w-full px-4 py-2 text-sm text-gray-700 dark:text-gray-300 hover:bg-gray-100 dark:hover:bg-gray-700"
-                    >
-                      <Video size={16} className="mr-2" />
-                      Interview Coach
-                    </button>
-                    <hr className="my-1 border-gray-200 dark:border-gray-600" />
-                    <button
-                      onClick={handleSignOut}
-                      className="flex items-center w-full px-4 py-2 text-sm text-red-600 hover:bg-gray-100 dark:hover:bg-gray-700"
-                    >
-                      <LogOut size={16} className="mr-2" />
-                      Sign Out
-                    </button>
-                  </div>
-                </div>
-              )}
-            </div>
-          </div>
-          
-          {/* Mobile menu button */}
-          <div className="md:hidden">
-            <button
-              onClick={toggleProfileDropdown}
-              className="p-2 rounded-md text-gray-600 dark:text-gray-400 hover:text-gray-900 dark:hover:text-white hover:bg-gray-100 dark:hover:bg-gray-700"
-            >
-              <Menu size={24} />
-            </button>
-          </div>
+        )}
+
+        <StatsCards stats={stats} />
+
+        <div className="space-y-8">          <ApplicationsCarousel
+            applications={[...applications, ...combinedListings]}
+            searchTerm={searchTerm}
+            statusFilter={statusFilter}
+            onSearchTermChange={setSearchTerm}
+            onStatusFilterChange={setStatusFilter}
+            onEditApplication={handleEditApplication}
+            onViewJobDescription={handleViewJobDescription}
+            onDeleteApplication={handleDeleteApplication}
+            onUpdateApplicationStatus={handleUpdateApplicationStatus}
+          />
         </div>
-      </div>
-    </header>
+      </main>{/* Modals */}
+      <JobDescriptionModal
+        isOpen={!!selectedJobDescription}
+        jobDescription={selectedJobDescription}
+        onClose={() => setSelectedJobDescription(null)}
+      />
+
+      {showModal && (
+        <ApplicationModal
+          application={editingApplication}
+          onSave={handleSaveApplication}
+          onClose={() => setShowModal(false)}
+        />
+      )}      {showJobPreferencesModal && (
+        <JobPreferencesModal
+          onClose={() => setShowJobPreferencesModal(false)}
+        />
+      )}
+
+      {showProfileModal && (
+        <ProfileModal
+          onClose={() => setShowProfileModal(false)}
+        />
+      )}      {showJobSearchModal && (
+        <JobSearchModal
+          isOpen={showJobSearchModal}
+          searchForm={searchForm}
+          searchResults={searchResults}
+          searchLoading={searchLoading}
+          searchError={searchError}
+          onClose={() => setShowJobSearchModal(false)}
+          onFormChange={handleJobSearchFormChange}
+          onSearch={handleJobSearchSubmit}
+          onSaveJob={handleSaveJobFromSearch}
+          onSaveMultipleJobs={handleSaveMultipleJobsFromSearch}
+          onClear={handleClearJobSearch}
+        />
+      )}
+    </div>
   );
 };
 
-export default DashboardHeader;+export default Dashboard;