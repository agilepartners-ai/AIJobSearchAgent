--- conflicted
+++ resolved
@@ -1,11 +1,6 @@
 import React, { useState } from 'react';
-<<<<<<< HEAD
-import { Plus, Search, LogOut, User, Settings, ChevronDown, Menu, Video } from 'lucide-react';
+import { Plus, Search, LogOut, User, Settings, ChevronDown, Menu } from 'lucide-react';
 import SupabaseAuthService from '../../services/supabaseAuthService';
-=======
-import { Plus, Search, LogOut, User, Settings, ChevronDown, Menu } from 'lucide-react';
-import { AuthService } from '../../services/authService';
->>>>>>> bb9ef118
 import { useNavigate } from 'react-router-dom';
 
 interface DashboardHeaderProps {
