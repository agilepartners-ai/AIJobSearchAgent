--- conflicted
+++ resolved
@@ -73,16 +73,13 @@
   const [additionalPrompt, setAdditionalPrompt] = React.useState<string>('');
   // NEW: editable full AI prompt (user prompt)
   const [aiPrompt, setAiPrompt] = React.useState<string>('');
-<<<<<<< HEAD
+
   // NEW: editable AI system prompt
   const [systemPrompt, setSystemPrompt] = React.useState<string>('');
   // NEW: track if user edited prompts to avoid resetting them
   const [aiPromptEdited, setAiPromptEdited] = React.useState<boolean>(false);
   const [systemPromptEdited, setSystemPromptEdited] = React.useState<boolean>(false);
-=======
-  // NEW: debug mode state
-  const [showDebugOptions, setShowDebugOptions] = React.useState(false);
->>>>>>> 820a3613
+
 
   const { user } = useAuth();
   const config = AIEnhancementService.getConfiguration();
@@ -829,7 +826,7 @@
             </div>
           </div>
 
-<<<<<<< HEAD
+
           {/* Editable AI System Prompt Section */}
           <div className="mt-2">
             <label className="block text-sm font-medium text-gray-700 dark:text-gray-300 mb-2">
@@ -867,18 +864,6 @@
               The following is always appended and cannot be edited here:
               "Use this for context: JOB DESCRIPTION: ${'{jobDescription}'} CURRENT RESUME: ${'{resumeText}'}"
             </p>
-=======
-          {/* Debug Button */}
-          <div className="flex justify-end mb-4">
-            <button
-              onClick={() => setShowDebugOptions(!showDebugOptions)}
-              className="flex items-center gap-2 px-3 py-2 bg-gray-600 hover:bg-gray-700 text-white text-sm rounded-lg transition-colors"
-            >
-              <Settings size={16} />
-              Debug
-              {showDebugOptions ? <ChevronUp size={14} /> : <ChevronDown size={14} />}
-            </button>
->>>>>>> 820a3613
           </div>
 
           {/* Editable AI Prompt Section */}
@@ -997,7 +982,6 @@
             </div>
           )}
 
-<<<<<<< HEAD
           {/* Generate Button */}
           <div className="flex gap-4 pt-4 border-t border-gray-200 dark:border-gray-700">
             <button
@@ -1036,8 +1020,6 @@
             </button>
           </div>
 
-=======
->>>>>>> 820a3613
           {!extractedPDFData?.text && !showManualInput && selectedFileMeta && (
             <div className="text-center">
               <p className="text-sm text-amber-600 dark:text-amber-400">
