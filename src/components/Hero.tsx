import React from 'react';
import { ArrowRight } from 'lucide-react';
import Interactive3DVisualization from './Interactive3DVisualization';
import Mobile3DFallback from './Mobile3DFallback';
import Typewriter from './Typewriter';

const Hero: React.FC = () => {
  return (
    <div className="relative min-h-screen flex items-center bg-gray-900 dark:bg-gray-950 overflow-hidden">      {/* Full-section 3D Background - Expanded Coverage */}
      <div className="absolute inset-0 z-0 overflow-hidden">        {/* Desktop 3D Visualization - Full Section Background with Extended Area */}
        <div className="hidden lg:block absolute -inset-10 w-[calc(100%+5rem)] h-[calc(100%+5rem)]">
          <Interactive3DVisualization className="absolute inset-0 w-full h-full scale-110" />
          {/* Stronger overlay for better text readability */}
          <div className="absolute inset-0 bg-gray-900/60 dark:bg-gray-950/70"></div>
        </div>{/* Mobile - Enhanced Gradient Background with Larger 3D Elements */}
        <div className="block lg:hidden w-full h-full bg-gradient-to-br from-gray-900 via-blue-900/40 to-gray-900 dark:from-gray-950 dark:via-blue-950/50 dark:to-gray-950">
          {/* Enhanced Animated Particles for Mobile */}
          <div className="absolute inset-0 overflow-hidden">
            {[...Array(30)].map((_, i) => (
              <div 
                key={i}
                className="absolute rounded-full bg-blue-500/15 dark:bg-blue-400/15 animate-float"
                style={{
                  width: `${Math.random() * 400 + 80}px`,
                  height: `${Math.random() * 400 + 80}px`,
                  left: `${Math.random() * 120 - 10}%`,
                  top: `${Math.random() * 120 - 10}%`,
                  animationDuration: `${Math.random() * 25 + 20}s`,
                  animationDelay: `${Math.random() * 8}s`,
                  opacity: Math.random() * 0.6 + 0.1
                }}
              ></div>
            ))}
          </div>
          
          {/* Mobile 3D Fallback - Larger and More Prominent */}
          <div className="absolute top-1/2 left-1/2 transform -translate-x-1/2 -translate-y-1/2 opacity-50">
            <Mobile3DFallback className="scale-200" />
          </div>
          
          {/* Additional background 3D elements */}
          <div className="absolute top-1/4 left-1/4 transform -translate-x-1/2 -translate-y-1/2 opacity-25">
            <Mobile3DFallback className="scale-150" />
          </div>
          <div className="absolute bottom-1/4 right-1/4 transform translate-x-1/2 translate-y-1/2 opacity-25">
            <Mobile3DFallback className="scale-150" />
          </div>
        </div>
      </div>

      {/* Content Layer */}
      <div className="container mx-auto px-4 sm:px-6 lg:px-8 relative z-10">
        <div className="flex items-center justify-center min-h-screen py-20">
          {/* Centered Content */}
          <div className="max-w-4xl text-center">            <span className="inline-block px-6 py-2 bg-blue-600/40 dark:bg-blue-500/40 rounded-full text-blue-200 dark:text-blue-100 font-medium mb-3 backdrop-blur-md animate-fadeIn border border-blue-400/30 shadow-lg">
              AI-Powered Career Success
<<<<<<< HEAD
            </span>            <h1 className="text-4xl md:text-5xl lg:text-6xl xl:text-7xl 2xl:text-8xl font-bold text-white mb-3 leading-tight drop-shadow-2xl">
=======
            </span>            <h1 className="text-3xl md:text-4xl lg:text-5xl xl:text-6xl 2xl:text-7xl font-bold text-white mb-3 leading-tight drop-shadow-2xl">
>>>>>>> d49f4632
              <Typewriter 
                text="Land Your Dream Job"
                speed={60}
                delay={500}
                className="block mb-0"
              />
              <span className="text-transparent bg-clip-text bg-gradient-to-r from-blue-300 to-purple-400 dark:from-blue-200 dark:to-purple-300 drop-shadow-lg">
                <Typewriter 
                  text="With Smart AI Tools"
                  speed={60}
                  delay={1800}
                />
              </span>
            </h1>            <p className="text-lg lg:text-xl text-gray-100 dark:text-gray-200 mb-6 leading-relaxed max-w-3xl mx-auto drop-shadow-lg font-medium opacity-0 animate-fadeIn" style={{ animationDelay: '3s', animationFillMode: 'forwards' }}>
              Transform your job search with our intelligent platform. Get personalized resume optimization, practice with AI-powered mock interviews, and discover opportunities tailored to your skills and career goals.
            </p>            <div className="flex flex-col sm:flex-row gap-4 justify-center opacity-0 animate-fadeIn" style={{ animationDelay: '3.5s', animationFillMode: 'forwards' }}>
              <a 
                href="/login" 
                className="bg-gradient-to-r from-blue-600 to-purple-600 hover:from-blue-700 hover:to-purple-700 text-white px-10 py-5 rounded-xl font-semibold text-center flex items-center justify-center gap-2 group transition-all hover:-translate-y-2 hover:shadow-2xl shadow-blue-500/40 backdrop-blur-sm border border-blue-400/20 text-lg"
              >
                Start Your Career Journey
                <ArrowRight size={20} className="transition-transform group-hover:translate-x-1" />
              </a>
              <a 
                href="#services" 
                className="bg-white/20 dark:bg-white/15 backdrop-blur-md text-white hover:bg-white/30 dark:hover:bg-white/25 px-10 py-5 rounded-xl font-semibold text-center transition-all hover:-translate-y-2 border border-white/30 hover:border-white/50 shadow-lg text-lg"
              >
                Explore Our Services
              </a>
            </div>
          </div>
        </div>
      </div>      {/* Enhanced Scrolldown Indicator */}
      <div className="absolute bottom-10 left-1/2 transform -translate-x-1/2 flex flex-col items-center animate-bounce z-10">
        <span className="block w-2 h-12 bg-gradient-to-b from-blue-400 dark:from-blue-300 to-transparent rounded-full shadow-lg"></span>
        <span className="text-gray-200 dark:text-gray-300 text-sm mt-3 font-medium drop-shadow-lg">Scroll Down</span>
      </div>
    </div>
  );
};

export default Hero;<|MERGE_RESOLUTION|>--- conflicted
+++ resolved
@@ -54,11 +54,7 @@
           {/* Centered Content */}
           <div className="max-w-4xl text-center">            <span className="inline-block px-6 py-2 bg-blue-600/40 dark:bg-blue-500/40 rounded-full text-blue-200 dark:text-blue-100 font-medium mb-3 backdrop-blur-md animate-fadeIn border border-blue-400/30 shadow-lg">
               AI-Powered Career Success
-<<<<<<< HEAD
-            </span>            <h1 className="text-4xl md:text-5xl lg:text-6xl xl:text-7xl 2xl:text-8xl font-bold text-white mb-3 leading-tight drop-shadow-2xl">
-=======
             </span>            <h1 className="text-3xl md:text-4xl lg:text-5xl xl:text-6xl 2xl:text-7xl font-bold text-white mb-3 leading-tight drop-shadow-2xl">
->>>>>>> d49f4632
               <Typewriter 
                 text="Land Your Dream Job"
                 speed={60}
