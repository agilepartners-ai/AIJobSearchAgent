import { z } from 'zod';

export const JobApplicationSchema = z.object({
  id: z.string().uuid(),
  user_id: z.string().uuid(),
  company_name: z.string().min(1),
  position: z.string().min(1),
  status: z.enum([
    'not_applied',
    'applied',
    'interviewing',
    'offered',
    'rejected',
    'accepted',
    'declined'
  ]),
  application_date: z.string().datetime(),
<<<<<<< HEAD
=======
  last_updated: z.string().datetime(),
  location: z.string().optional(),
>>>>>>> ce3db6a8
  job_posting_url: z.string().url().optional(),
  job_description: z.string().optional(),
  notes: z.string().optional(),
  salary_range: z.string().optional(),
  location: z.string().optional(),
  employment_type: z.string().optional(),
  remote_option: z.boolean().default(false),
  contact_person: z.string().optional(),
  contact_email: z.string().email().optional(),
  interview_date: z.string().datetime().optional(),
  response_date: z.string().datetime().optional(),
  follow_up_date: z.string().datetime().optional(),
  priority: z.number().min(1).max(5).default(1),
  source: z.string().optional(),
  created_at: z.string().datetime(),
  updated_at: z.string().datetime()
});

export type JobApplication = z.infer<typeof JobApplicationSchema>;

export const ApplicationStatus = {
  NOT_APPLIED: 'not_applied',
  APPLIED: 'applied',
  INTERVIEWING: 'interviewing',
  OFFERED: 'offered',
  REJECTED: 'rejected',
  ACCEPTED: 'accepted',
  DECLINED: 'declined'
} as const;

export type ApplicationStatusType = keyof typeof ApplicationStatus;
export type ApplicationStatusValue = typeof ApplicationStatus[keyof typeof ApplicationStatus];<|MERGE_RESOLUTION|>--- conflicted
+++ resolved
@@ -15,16 +15,12 @@
     'declined'
   ]),
   application_date: z.string().datetime(),
-<<<<<<< HEAD
-=======
   last_updated: z.string().datetime(),
   location: z.string().optional(),
->>>>>>> ce3db6a8
   job_posting_url: z.string().url().optional(),
   job_description: z.string().optional(),
   notes: z.string().optional(),
   salary_range: z.string().optional(),
-  location: z.string().optional(),
   employment_type: z.string().optional(),
   remote_option: z.boolean().default(false),
   contact_person: z.string().optional(),
