--- conflicted
+++ resolved
@@ -152,13 +152,9 @@
 const getApiKey = (): string => '';
 
 // Add: Get Gemini API key from environment variables for browser compatibility
-<<<<<<< HEAD
-let cachedGeminiKey: string | null = null;
-=======
 // Log API key only once to avoid console spam
 let _hasLoggedGeminiApiKey = false;
 
->>>>>>> 50d23859
 const getGeminiApiKey = (): string => {
     // Return cached key if already fetched
     if (cachedGeminiKey !== null) {
@@ -168,10 +164,6 @@
     let apiKey = '';
     if (typeof window !== 'undefined') {
         apiKey = process.env.NEXT_PUBLIC_GEMINI_API_KEY || '';
-<<<<<<< HEAD
-    } else {
-        apiKey = process.env.GEMINI_API_KEY || process.env.NEXT_PUBLIC_GEMINI_API_KEY || '';
-=======
         if (!_hasLoggedGeminiApiKey) {
             console.log('🔍 [DEBUG] Browser - NEXT_PUBLIC_GEMINI_API_KEY:', apiKey ? `${apiKey.substring(0, 10)}...` : 'NOT FOUND');
             _hasLoggedGeminiApiKey = true;
@@ -182,7 +174,6 @@
             console.log('🔍 [DEBUG] Server - GEMINI_API_KEY:', apiKey ? `${apiKey.substring(0, 10)}...` : 'NOT FOUND');
             _hasLoggedGeminiApiKey = true;
         }
->>>>>>> 50d23859
     }
     
     // Cache the key
@@ -481,11 +472,7 @@
 CRITICAL: For the professional_summary field, write ONLY 2-3 SHORT sentences (maximum 100 words). Do NOT write multiple paragraphs. Keep it concise and impactful.
 
 Make sure all content is:
-<<<<<<< HEAD
-1. Highly detailed and professional (except professional_summary which must be SHORT)
-=======
 1. Highly detailed and professional (but keep the top summary compact)
->>>>>>> 50d23859
 2. Tailored specifically to the job posting
 3. Includes quantified achievements where possible
 4. Uses industry-specific terminology
@@ -834,15 +821,6 @@
                 }
             }
 
-<<<<<<< HEAD
-            // Validate that we have the required structure
-            if (!aiResults || typeof aiResults !== 'object') {
-                console.error('❌ Parsed result is not an object:', typeof aiResults);
-                throw new Error('AI response has invalid structure.');
-            }
-
-            console.log('✅ AI results validated, building response...');
-=======
             // Ensure the enhanced_summary is compact (2-3 sentences max)
             const ensureCompactSummary = (text: string, maxSentences = 3): string => {
                 if (!text || typeof text !== 'string') return '';
@@ -883,7 +861,6 @@
                 const extracted = extractSummaryFromResumeText(resumeText || '');
                 compactSummary = ensureCompactSummary(extracted || '');
             }
->>>>>>> 50d23859
 
             const enhancementResponse: AIEnhancementResponse = {
                 success: true,
