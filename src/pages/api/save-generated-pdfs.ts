import type { NextApiRequest, NextApiResponse } from 'next';
import admin from 'firebase-admin';

<<<<<<< HEAD
// 🔐 Initialize Firebase Admin SDK (only once)
if (!admin.apps.length) {
  try {
    console.log('[🔥] Initializing Firebase Admin SDK...');
    admin.initializeApp({
      credential: admin.credential.cert({
        projectId: process.env.NEXT_PUBLIC_FIREBASE_PROJECT_ID,
        clientEmail: process.env.FIREBASE_CLIENT_EMAIL,
        privateKey: process.env.FIREBASE_PRIVATE_KEY?.replace(/\\n/g, '\n'),
      }),
      storageBucket: process.env.NEXT_PUBLIC_FIREBASE_STORAGE_BUCKET,
    });
    console.log('[✅] Firebase Admin initialized');
  } catch (initError) {
    console.error('[❌] Firebase initialization failed:', initError);
  }
}

const db = admin.firestore();
const bucket = admin.storage().bucket();
bucket.getFiles().then(files => {
  console.log('✅ Storage bucket is accessible. Number of files:', files[0].length);
}).catch(err => {
  console.error('❌ Failed to access bucket:', err);
});

=======
// Handler lazily initializes Firebase Admin and Puppeteer to avoid module-load failures
>>>>>>> 8ff131df
export default async function handler(req: NextApiRequest, res: NextApiResponse) {
  console.log('\n--- 📩 Incoming request to /api/save-generated-pdfs ---');
  console.log('➡️ Method:', req.method);

  if (req.method !== 'POST') {
    return res.status(405).json({ error: 'Only POST requests are allowed' });
  }

  const { userId, jobApplicationId, resumeHtml, coverLetterHtml } = req.body || {};

  console.log('📦 Request body:', {
    jobApplicationId,
    resumeHtmlSnippet: typeof resumeHtml === 'string' ? resumeHtml.slice(0, 100) : undefined,
    coverLetterHtmlSnippet: typeof coverLetterHtml === 'string' ? coverLetterHtml.slice(0, 100) : undefined,
  });

  if (!jobApplicationId || !resumeHtml || !coverLetterHtml) {
    console.warn('❌ Missing required fields!');
    return res.status(400).json({ error: 'Missing jobApplicationId, resumeHtml, or coverLetterHtml' });
  }

  try {
    // Initialize Firebase Admin SDK on first request (avoid module-load failures)
    if (!admin.apps.length) {
      const projectId = process.env.FIREBASE_PROJECT_ID;
      const clientEmail = process.env.FIREBASE_CLIENT_EMAIL;
      const privateKeyRaw = process.env.FIREBASE_PRIVATE_KEY;
      const storageBucket = process.env.NEXT_PUBLIC_FIREBASE_STORAGE_BUCKET;

      if (!projectId || !clientEmail || !privateKeyRaw || !storageBucket) {
        console.error('[save-generated-pdfs] Missing Firebase environment variables');
        return res.status(500).json({ error: 'Server configuration error: missing Firebase credentials' });
      }

      try {
        const privateKey = privateKeyRaw.replace(/\\n/g, '\n');
        admin.initializeApp({
          credential: admin.credential.cert({
            projectId,
            clientEmail,
            privateKey,
          }),
          storageBucket,
        });
        console.log('[✅] Firebase Admin initialized');
      } catch (initErr) {
        console.error('[❌] Firebase initialization failed:', initErr);
        return res.status(500).json({ error: 'Failed to initialize Firebase Admin' });
      }
    }

    const db = admin.firestore();
    const bucket = admin.storage().bucket();

    // Lazily import puppeteer to avoid module load errors (and to make failing import return JSON)
    let puppeteer: any;
    try {
      const mod = await import('puppeteer');
      puppeteer = (mod && (mod as any).default) ? (mod as any).default : mod;
    } catch (impErr) {
      console.error('[save-generated-pdfs] Puppeteer import failed:', impErr);
      return res.status(500).json({ error: 'Server configuration error: puppeteer not available' });
    }

    console.log('🚀 Launching Puppeteer...');
    const browser = await puppeteer.launch({
      headless: true,
      args: ['--no-sandbox', '--disable-setuid-sandbox'],
    });
    const page = await browser.newPage();
    console.log('🧾 Puppeteer ready. Generating PDFs...');

    const generatePdfBuffer = async (html: string) => {
      await page.setContent(html, { waitUntil: 'load', timeout: 10000 });
      return await page.pdf({
        format: 'A4',
        printBackground: true,
        waitForFonts: true,
        margin: { top: '20px', right: '20px', bottom: '20px', left: '20px' },
        preferCSSPageSize: false,
        scale: 1,
        timeout: 45000,
      });
    };

    const resumeBuffer = Buffer.from(await generatePdfBuffer(resumeHtml));
    const coverLetterBuffer = Buffer.from(await generatePdfBuffer(coverLetterHtml));
    await browser.close();
    console.log('📄 PDFs generated successfully');

    const uploadAndGetUrl = async (buffer: Buffer, filename: string) => {
      const file = bucket.file(filename);
      await file.save(buffer, { contentType: 'application/pdf' });
      // Make public if bucket allows it; if this fails we still want to return signed URL or file path
      try {
        await file.makePublic();
        return file.publicUrl();
      } catch (e) {
        // Fallback: return gs:// path
        console.warn('[save-generated-pdfs] makePublic failed, returning gs:// path', e);
        return `gs://${bucket.name}/${filename}`;
      }
    };

    const resumeFilename = `ApplicationDocuments/${jobApplicationId}_resume.pdf`;
    const coverLetterFilename = `ApplicationDocuments/${jobApplicationId}_coverletter.pdf`;

    console.log('📤 Uploading resume PDF...');
    const resumeUrl = await uploadAndGetUrl(resumeBuffer, resumeFilename);
    console.log('✅ Resume uploaded:', resumeUrl);

    console.log('📤 Uploading cover letter PDF...');
    const coverLetterUrl = await uploadAndGetUrl(coverLetterBuffer, coverLetterFilename);
    console.log('✅ Cover letter uploaded:', coverLetterUrl);

    console.log('📝 Updating Firestore document...');
    await db
      .collection('users')
      .doc(userId)
      .collection('jobApplications')
      .doc(jobApplicationId)
      .update({
        resume_url: resumeUrl,
        cover_letter_url: coverLetterUrl,
      });

    console.log('✅ Firestore update successful');

    return res.status(200).json({
      message: 'PDFs uploaded and Firestore updated',
      resumeUrl,
      coverLetterUrl,
    });
  } catch (error: any) {
    console.error('❌ [save-generated-pdfs] Critical Error:', error);
    // Ensure we always return JSON (avoid HTML error pages)
    if (!res.headersSent) {
      return res.status(500).json({ error: error?.message || 'Internal Server Error' });
    }
    return;
  }
}<|MERGE_RESOLUTION|>--- conflicted
+++ resolved
@@ -1,36 +1,8 @@
 import type { NextApiRequest, NextApiResponse } from 'next';
 import admin from 'firebase-admin';
 
-<<<<<<< HEAD
-// 🔐 Initialize Firebase Admin SDK (only once)
-if (!admin.apps.length) {
-  try {
-    console.log('[🔥] Initializing Firebase Admin SDK...');
-    admin.initializeApp({
-      credential: admin.credential.cert({
-        projectId: process.env.NEXT_PUBLIC_FIREBASE_PROJECT_ID,
-        clientEmail: process.env.FIREBASE_CLIENT_EMAIL,
-        privateKey: process.env.FIREBASE_PRIVATE_KEY?.replace(/\\n/g, '\n'),
-      }),
-      storageBucket: process.env.NEXT_PUBLIC_FIREBASE_STORAGE_BUCKET,
-    });
-    console.log('[✅] Firebase Admin initialized');
-  } catch (initError) {
-    console.error('[❌] Firebase initialization failed:', initError);
-  }
-}
 
-const db = admin.firestore();
-const bucket = admin.storage().bucket();
-bucket.getFiles().then(files => {
-  console.log('✅ Storage bucket is accessible. Number of files:', files[0].length);
-}).catch(err => {
-  console.error('❌ Failed to access bucket:', err);
-});
-
-=======
 // Handler lazily initializes Firebase Admin and Puppeteer to avoid module-load failures
->>>>>>> 8ff131df
 export default async function handler(req: NextApiRequest, res: NextApiResponse) {
   console.log('\n--- 📩 Incoming request to /api/save-generated-pdfs ---');
   console.log('➡️ Method:', req.method);
