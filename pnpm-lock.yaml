--- conflicted
+++ resolved
@@ -105,13 +105,8 @@
         specifier: ^0.344.0
         version: 0.344.0(react@18.3.1)
       next:
-<<<<<<< HEAD
         specifier: 15.4.8
         version: 15.4.8(@opentelemetry/api@1.9.0)(react-dom@18.3.1(react@18.3.1))(react@18.3.1)
-=======
-        specifier: ^16.0.10
-        version: 16.0.10(@babel/core@7.28.5)(@opentelemetry/api@1.9.0)(react-dom@18.3.1(react@18.3.1))(react@18.3.1)
->>>>>>> 054cb5c8
       node-fetch:
         specifier: ^3.3.2
         version: 3.3.2
@@ -153,16 +148,11 @@
         version: 3.25.76
     devDependencies:
       '@netlify/plugin-nextjs':
-<<<<<<< HEAD
         specifier: ^5.11.6
         version: 5.13.3
       '@types/html2pdf.js':
         specifier: ^0.10.0
         version: 0.10.0
-=======
-        specifier: ^5.15.1
-        version: 5.15.1
->>>>>>> 054cb5c8
       '@types/js-cookie':
         specifier: ^3.0.6
         version: 3.0.6
@@ -896,101 +886,56 @@
     resolution: {integrity: sha512-HXm94tteOuA0FYwhkxjYIPe0zta+Dsu0wz7LnhfqVlaYcRaOLjHtd2vgfmpz3np/fx9TQg3gCfqGkXt2a9i7Aw==}
     engines: {node: '>=18.0.0'}
 
-<<<<<<< HEAD
   '@next/env@15.4.8':
     resolution: {integrity: sha512-LydLa2MDI1NMrOFSkO54mTc8iIHSttj6R6dthITky9ylXV2gCGi0bHQjVCtLGRshdRPjyh2kXbxJukDtBWQZtQ==}
-=======
-  '@next/env@16.0.10':
-    resolution: {integrity: sha512-8tuaQkyDVgeONQ1MeT9Mkk8pQmZapMKFh5B+OrFUlG3rVmYTXcXlBetBgTurKXGaIZvkoqRT9JL5K3phXcgang==}
->>>>>>> 054cb5c8
 
   '@next/eslint-plugin-next@16.0.10':
     resolution: {integrity: sha512-b2NlWN70bbPLmfyoLvvidPKWENBYYIe017ZGUpElvQjDytCWgxPJx7L9juxHt0xHvNVA08ZHJdOyhGzon/KJuw==}
 
-<<<<<<< HEAD
   '@next/swc-darwin-arm64@15.4.8':
     resolution: {integrity: sha512-Pf6zXp7yyQEn7sqMxur6+kYcywx5up1J849psyET7/8pG2gQTVMjU3NzgIt8SeEP5to3If/SaWmaA6H6ysBr1A==}
-=======
-  '@next/swc-darwin-arm64@16.0.10':
-    resolution: {integrity: sha512-4XgdKtdVsaflErz+B5XeG0T5PeXKDdruDf3CRpnhN+8UebNa5N2H58+3GDgpn/9GBurrQ1uWW768FfscwYkJRg==}
->>>>>>> 054cb5c8
     engines: {node: '>= 10'}
     cpu: [arm64]
     os: [darwin]
 
-<<<<<<< HEAD
   '@next/swc-darwin-x64@15.4.8':
     resolution: {integrity: sha512-xla6AOfz68a6kq3gRQccWEvFC/VRGJmA/QuSLENSO7CZX5WIEkSz7r1FdXUjtGCQ1c2M+ndUAH7opdfLK1PQbw==}
-=======
-  '@next/swc-darwin-x64@16.0.10':
-    resolution: {integrity: sha512-spbEObMvRKkQ3CkYVOME+ocPDFo5UqHb8EMTS78/0mQ+O1nqE8toHJVioZo4TvebATxgA8XMTHHrScPrn68OGw==}
->>>>>>> 054cb5c8
     engines: {node: '>= 10'}
     cpu: [x64]
     os: [darwin]
 
-<<<<<<< HEAD
   '@next/swc-linux-arm64-gnu@15.4.8':
     resolution: {integrity: sha512-y3fmp+1Px/SJD+5ntve5QLZnGLycsxsVPkTzAc3zUiXYSOlTPqT8ynfmt6tt4fSo1tAhDPmryXpYKEAcoAPDJw==}
-=======
-  '@next/swc-linux-arm64-gnu@16.0.10':
-    resolution: {integrity: sha512-uQtWE3X0iGB8apTIskOMi2w/MKONrPOUCi5yLO+v3O8Mb5c7K4Q5KD1jvTpTF5gJKa3VH/ijKjKUq9O9UhwOYw==}
->>>>>>> 054cb5c8
     engines: {node: '>= 10'}
     cpu: [arm64]
     os: [linux]
 
-<<<<<<< HEAD
   '@next/swc-linux-arm64-musl@15.4.8':
     resolution: {integrity: sha512-DX/L8VHzrr1CfwaVjBQr3GWCqNNFgyWJbeQ10Lx/phzbQo3JNAxUok1DZ8JHRGcL6PgMRgj6HylnLNndxn4Z6A==}
-=======
-  '@next/swc-linux-arm64-musl@16.0.10':
-    resolution: {integrity: sha512-llA+hiDTrYvyWI21Z0L1GiXwjQaanPVQQwru5peOgtooeJ8qx3tlqRV2P7uH2pKQaUfHxI/WVarvI5oYgGxaTw==}
->>>>>>> 054cb5c8
     engines: {node: '>= 10'}
     cpu: [arm64]
     os: [linux]
 
-<<<<<<< HEAD
   '@next/swc-linux-x64-gnu@15.4.8':
     resolution: {integrity: sha512-9fLAAXKAL3xEIFdKdzG5rUSvSiZTLLTCc6JKq1z04DR4zY7DbAPcRvNm3K1inVhTiQCs19ZRAgUerHiVKMZZIA==}
-=======
-  '@next/swc-linux-x64-gnu@16.0.10':
-    resolution: {integrity: sha512-AK2q5H0+a9nsXbeZ3FZdMtbtu9jxW4R/NgzZ6+lrTm3d6Zb7jYrWcgjcpM1k8uuqlSy4xIyPR2YiuUr+wXsavA==}
->>>>>>> 054cb5c8
     engines: {node: '>= 10'}
     cpu: [x64]
     os: [linux]
 
-<<<<<<< HEAD
   '@next/swc-linux-x64-musl@15.4.8':
     resolution: {integrity: sha512-s45V7nfb5g7dbS7JK6XZDcapicVrMMvX2uYgOHP16QuKH/JA285oy6HcxlKqwUNaFY/UC6EvQ8QZUOo19cBKSA==}
-=======
-  '@next/swc-linux-x64-musl@16.0.10':
-    resolution: {integrity: sha512-1TDG9PDKivNw5550S111gsO4RGennLVl9cipPhtkXIFVwo31YZ73nEbLjNC8qG3SgTz/QZyYyaFYMeY4BKZR/g==}
->>>>>>> 054cb5c8
     engines: {node: '>= 10'}
     cpu: [x64]
     os: [linux]
 
-<<<<<<< HEAD
   '@next/swc-win32-arm64-msvc@15.4.8':
     resolution: {integrity: sha512-KjgeQyOAq7t/HzAJcWPGA8X+4WY03uSCZ2Ekk98S9OgCFsb6lfBE3dbUzUuEQAN2THbwYgFfxX2yFTCMm8Kehw==}
-=======
-  '@next/swc-win32-arm64-msvc@16.0.10':
-    resolution: {integrity: sha512-aEZIS4Hh32xdJQbHz121pyuVZniSNoqDVx1yIr2hy+ZwJGipeqnMZBJHyMxv2tiuAXGx6/xpTcQJ6btIiBjgmg==}
->>>>>>> 054cb5c8
     engines: {node: '>= 10'}
     cpu: [arm64]
     os: [win32]
 
-<<<<<<< HEAD
   '@next/swc-win32-x64-msvc@15.4.8':
     resolution: {integrity: sha512-Exsmf/+42fWVnLMaZHzshukTBxZrSwuuLKFvqhGHJ+mC1AokqieLY/XzAl3jc/CqhXLqLY3RRjkKJ9YnLPcRWg==}
-=======
-  '@next/swc-win32-x64-msvc@16.0.10':
-    resolution: {integrity: sha512-E+njfCoFLb01RAFEnGZn6ERoOqhK1Gl3Lfz1Kjnj0Ulfu7oJbuMyvBKNj/bw8XZnenHDASlygTjZICQW+rYW1Q==}
->>>>>>> 054cb5c8
     engines: {node: '>= 10'}
     cpu: [x64]
     os: [win32]
@@ -3018,16 +2963,10 @@
   natural-compare@1.4.0:
     resolution: {integrity: sha512-OWND8ei3VtNC9h7V60qff3SVobHr996CTwgxubgyQYEpg290h9J0buyECNNJexkFm5sOajh5G116RYA1c8ZMSw==}
 
-<<<<<<< HEAD
   next@15.4.8:
     resolution: {integrity: sha512-jwOXTz/bo0Pvlf20FSb6VXVeWRssA2vbvq9SdrOPEg9x8E1B27C2rQtvriAn600o9hH61kjrVRexEffv3JybuA==}
     engines: {node: ^18.18.0 || ^19.8.0 || >= 20.0.0}
     deprecated: This version has a security vulnerability. Please upgrade to a patched version. See https://nextjs.org/blog/security-update-2025-12-11 for more details.
-=======
-  next@16.0.10:
-    resolution: {integrity: sha512-RtWh5PUgI+vxlV3HdR+IfWA1UUHu0+Ram/JBO4vWB54cVPentCD0e+lxyAYEsDTqGGMg7qpjhKh6dc6aW7W/sA==}
-    engines: {node: '>=20.9.0'}
->>>>>>> 054cb5c8
     hasBin: true
     peerDependencies:
       '@opentelemetry/api': ^1.1.0
@@ -4795,17 +4734,12 @@
 
   '@netlify/plugin-nextjs@5.15.1': {}
 
-<<<<<<< HEAD
   '@next/env@15.4.8': {}
-=======
-  '@next/env@16.0.10': {}
->>>>>>> 054cb5c8
 
   '@next/eslint-plugin-next@16.0.10':
     dependencies:
       fast-glob: 3.3.1
 
-<<<<<<< HEAD
   '@next/swc-darwin-arm64@15.4.8':
     optional: true
 
@@ -4828,30 +4762,6 @@
     optional: true
 
   '@next/swc-win32-x64-msvc@15.4.8':
-=======
-  '@next/swc-darwin-arm64@16.0.10':
-    optional: true
-
-  '@next/swc-darwin-x64@16.0.10':
-    optional: true
-
-  '@next/swc-linux-arm64-gnu@16.0.10':
-    optional: true
-
-  '@next/swc-linux-arm64-musl@16.0.10':
-    optional: true
-
-  '@next/swc-linux-x64-gnu@16.0.10':
-    optional: true
-
-  '@next/swc-linux-x64-musl@16.0.10':
-    optional: true
-
-  '@next/swc-win32-arm64-msvc@16.0.10':
-    optional: true
-
-  '@next/swc-win32-x64-msvc@16.0.10':
->>>>>>> 054cb5c8
     optional: true
 
   '@nodelib/fs.scandir@2.1.5':
@@ -7318,15 +7228,9 @@
 
   natural-compare@1.4.0: {}
 
-<<<<<<< HEAD
   next@15.4.8(@opentelemetry/api@1.9.0)(react-dom@18.3.1(react@18.3.1))(react@18.3.1):
     dependencies:
       '@next/env': 15.4.8
-=======
-  next@16.0.10(@babel/core@7.28.5)(@opentelemetry/api@1.9.0)(react-dom@18.3.1(react@18.3.1))(react@18.3.1):
-    dependencies:
-      '@next/env': 16.0.10
->>>>>>> 054cb5c8
       '@swc/helpers': 0.5.15
       caniuse-lite: 1.0.30001760
       postcss: 8.4.31
@@ -7334,7 +7238,6 @@
       react-dom: 18.3.1(react@18.3.1)
       styled-jsx: 5.1.6(@babel/core@7.28.5)(react@18.3.1)
     optionalDependencies:
-<<<<<<< HEAD
       '@next/swc-darwin-arm64': 15.4.8
       '@next/swc-darwin-x64': 15.4.8
       '@next/swc-linux-arm64-gnu': 15.4.8
@@ -7343,16 +7246,6 @@
       '@next/swc-linux-x64-musl': 15.4.8
       '@next/swc-win32-arm64-msvc': 15.4.8
       '@next/swc-win32-x64-msvc': 15.4.8
-=======
-      '@next/swc-darwin-arm64': 16.0.10
-      '@next/swc-darwin-x64': 16.0.10
-      '@next/swc-linux-arm64-gnu': 16.0.10
-      '@next/swc-linux-arm64-musl': 16.0.10
-      '@next/swc-linux-x64-gnu': 16.0.10
-      '@next/swc-linux-x64-musl': 16.0.10
-      '@next/swc-win32-arm64-msvc': 16.0.10
-      '@next/swc-win32-x64-msvc': 16.0.10
->>>>>>> 054cb5c8
       '@opentelemetry/api': 1.9.0
       sharp: 0.34.5
     transitivePeerDependencies:
